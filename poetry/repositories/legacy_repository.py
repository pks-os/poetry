--- conflicted
+++ resolved
@@ -297,21 +297,11 @@
 
             return self._packages[index]
         except ValueError:
-<<<<<<< HEAD
             package = super(LegacyRepository, self).package(name, version, extras)
-=======
-            if extras is None:
-                extras = []
-
-            release_info = self.get_release_info(name, version)
-
-            package = poetry.packages.Package(name, version, version)
-            if release_info["requires_python"]:
-                package.python_versions = release_info["requires_python"]
-
             package.source_type = "legacy"
->>>>>>> 6ea3849b
             package.source_url = self._url
+            package.source_reference = self.name
+
             return package
 
     def _get_release_info(self, name, version):  # type: (str, str) -> dict
