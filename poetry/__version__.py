--- conflicted
+++ resolved
@@ -1,5 +1 @@
-<<<<<<< HEAD
-__version__ = "1.0.10"
-=======
-__version__ = "1.1.0a3"
->>>>>>> 32c87c9d
+__version__ = "1.1.0a3"